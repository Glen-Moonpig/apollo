# Contributors Weekly

*September 19, 2017 at 10 am PDT*

### Attendees
- James Baxley
<<<<<<< HEAD
- Daniel Rinehart

### Agenda
 - Should we publish with @types in dependencies?
 - Handling documentation during Apollo 1.x - 2.x transition
=======
- Sashko Stubailo

### Agenda
- Demo for new docs deployment from Sashko using Netlify
>>>>>>> 90a23f2a

### Notes
*Added after meeting*<|MERGE_RESOLUTION|>--- conflicted
+++ resolved
@@ -4,18 +4,13 @@
 
 ### Attendees
 - James Baxley
-<<<<<<< HEAD
+- Sashko Stubailo
 - Daniel Rinehart
 
 ### Agenda
- - Should we publish with @types in dependencies?
- - Handling documentation during Apollo 1.x - 2.x transition
-=======
-- Sashko Stubailo
-
-### Agenda
+- Should we publish with @types in dependencies?
+- Handling documentation during Apollo 1.x - 2.x transition
 - Demo for new docs deployment from Sashko using Netlify
->>>>>>> 90a23f2a
 
 ### Notes
 *Added after meeting*