--- conflicted
+++ resolved
@@ -12,10 +12,7 @@
 - Peggy Rayzis
 - Martijn Walraven
 - Thea Lamkin
-<<<<<<< HEAD
-=======
 - Tiago Costa
->>>>>>> 0325b205
 - Jon Wong
 
 ### Agenda
