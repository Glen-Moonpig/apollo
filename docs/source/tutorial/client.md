--- conflicted
+++ resolved
@@ -130,13 +130,7 @@
 
 _src/index.js_
 
-<<<<<<< HEAD
-```js
-=======
 ```js lines=1,4,6
-import React from 'react';
-import ReactDOM from 'react-dom';
->>>>>>> 459c80db
 import { ApolloProvider } from 'react-apollo';
 import React from 'react';
 import ReactDOM from 'react-dom';
