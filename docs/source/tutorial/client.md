---
title: "5. Connect your API to a client"
description: Hook up your graph to Apollo Client
---

Time to accomplish: _10 Minutes_

The next half of this tutorial exclusively focuses on connecting a graph API to a frontend with Apollo Client. **Apollo Client** is a complete data management solution for any client. It's view-layer agnostic, which means it can integrate with React, Vue, Angular, or even vanilla JS. Thanks to its intelligent cache, Apollo Client offers a single source of truth for all of the local and remote data in your application.

While Apollo Client works with any view layer, it's most commonly used with React. In this section, you'll learn how to connect the graph API you just built in the previous half of this tutorial to a React app. Even if you're more comfortable with Vue or Angular, you should still be able to follow many of the examples since the concepts are the same. Along the way, you'll also learn how to build essential features like authentication and pagination, as well as tips for optimizing your workflow.

<h2 id="dev-environment">Set up your development environment</h2>

For this half of the tutorial, we will be working in the `client/` folder of the project. You should have the project already from the server portioned, but if you don't, make sure to clone [the tutorial](https://github.com/apollographql/fullstack-tutorial/). From the root of the project, run:

```bash
cd start/client && npm install
```

Now, our dependencies are installed. Here are the packages we will be using to build out our frontend:

- `apollo-client`: A complete data management solution with an intelligent cache. In this tutorial, we will be using the Apollo Client 3.0 preview since it includes local state management capabilities and sets your cache up for you.
- `react-apollo`: The view layer integration for React that exports components such as `Query` and `Mutation`
- `graphql-tag`: The tag function `gql` that we use to wrap our query strings in order to parse them into an AST

<h3 id="vscode">Configure Apollo VSCode</h3>

While Apollo VSCode is not required to successfully complete the tutorial, setting it up unlocks a lot of helpful features such as autocomplete for operations, jump to fragment definitions, and more.

First, make a copy of the `.env.example` file located in `client/` and call it `.env`. Add your Engine API key that you already created in step #4 to the file:

```
ENGINE_API_KEY=service:<your-service-name>:<hash-from-apollo-engine>
```

The entry should basically look something like this:

```
ENGINE_API_KEY=service:my-service-439:E4VSTiXeFWaSSBgFWXOiSA
```

Our key is now stored under the environment variable `ENGINE_API_KEY`. Apollo VSCode uses this API key to pull down your schema from the registry.

Next, create an Apollo config file called `apollo.config.js`. This config file is how you configure both the Apollo VSCode extension and CLI. Paste the snippet below into the file:

```js
module.exports = {
  client: {
    name: 'Space Explorer [web]',
    service: 'space-explorer',
  },
};
```

Great, we're all set up! Let's dive into building our first client.

<h2 id="apollo-client-setup">Create an Apollo Client</h2>

Now that we have installed the necessary packages, let's create an `ApolloClient` instance.

Navigate to `src/index.js` so we can create our client. The `uri` that we pass in is the graph endpoint from the service you deployed in step 4.

If you didn't complete the server portion, you can use the `uri` from the code below. Otherwise, use your own deployment's URL, which may be different than the one below. Navigate to `src/index.js` and copy the code below:

_src/index.js_

```js
import { ApolloClient } from 'apollo-client';
import { InMemoryCache } from 'apollo-cache-inmemory';
import { HttpLink } from 'apollo-link-http';

const cache = new InMemoryCache();
const link = new HttpLink({
  uri: 'http://localhost:4000/'
})
const client = new ApolloClient({
  cache,
  link
})

```

In just a few lines of code, our client is ready to fetch data! Let's try making a query in the next section.

<h2 id="first-query">Make your first query</h2>

Before we show you how to use the React integration for Apollo, let's send a query with vanilla JavaScript.

With a `client.query()` call, we can query our graph's API. Add the following line of code to your imports in `src/index.js`.

_src/index.js_

```js line=1
import gql from "graphql-tag";
```
And add this code to the bottom of `index.js`:

_src/index.js_
```
// ... above is the instantiation of the client object.
client
  .query({
    query: gql`
      query GetLaunch {
        launch(id: 56) {
          id
          mission {
            name
          }
        }
      }
    `
  })
  .then(result => console.log(result));
```

Open up your console and run `npm start`. This will compile your client app. Once it is finished, your browser should open to `http://localhost:3000/` automatically. When the index page opens, open up your [Developer Tools console](https://developers.google.com/web/tools/chrome-devtools/console/) and you should see an object with a `data` property containing the result of our query. You'll also see some other properties, like `loading` and `networkStatus`. This is because Apollo Client tracks the loading state of your query for you.

Apollo Client is designed to fetch graph data from any JavaScript frontend. No frameworks needed. However, there are view layer integrations for different frameworks that makes it easier to bind queries to the UI.

Go ahead and delete the `client.query()` call you just made. Now, we'll connect our client to React.

<h2 id="react-apollo">Connect your client to React</h2>

Connecting Apollo Client to our React app with `react-apollo` allows us to easily bind GraphQL operations to our UI.

To connect Apollo Client to React, we will wrap our app in the `ApolloProvider` component exported from the `react-apollo` package and pass our client to the `client` prop. The `ApolloProvider` component is similar to React’s context provider. It wraps your React app and places the client on the context, which allows you to access it from anywhere in your component tree.

Open `src/index.js` and add the following lines of code:

_src/index.js_

```js lines=1,4,6
<<<<<<< HEAD
import { React, ReactDOM } from 'react';
=======
import React from 'react';
import ReactDOM from 'react-dom';
>>>>>>> 459c80db
import { ApolloProvider } from 'react-apollo';

ReactDOM.render(
  <ApolloProvider client={client}>
    <Pages />
  </ApolloProvider>, document.getElementById('root'));
```

Now, we're ready to start building our first `Query` components in the next section.<|MERGE_RESOLUTION|>--- conflicted
+++ resolved
@@ -131,12 +131,8 @@
 _src/index.js_
 
 ```js lines=1,4,6
-<<<<<<< HEAD
-import { React, ReactDOM } from 'react';
-=======
 import React from 'react';
 import ReactDOM from 'react-dom';
->>>>>>> 459c80db
 import { ApolloProvider } from 'react-apollo';
 
 ReactDOM.render(
