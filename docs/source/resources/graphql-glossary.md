---
title: GraphQL Glossary
description: A comprehensive list of important GraphQL words and acronyms
---

When you start diving into the GraphQL ecosystem, you'll probably encounter some unfamiliar terms and phrases along the way. To help you on your journey, we've defined some of the most common GraphQL vocabulary here in this handy cheat sheet.

<h2 id="Apollo">Apollo</h2>

An open-source implementation of GraphQL that helps you manage data between the cloud and your UI. The Apollo platform is pluggable into your existing architecture and features production-ready tooling across the stack ([Server](https://www.apollographql.com/docs/apollo-server/getting-started.html), [Client](https://www.apollographql.com/docs/react/), and [Engine](https://www.apollographql.com/docs/engine/)).

<h2 id="automatic-persisted-queries">Automatic Persisted Queries (APQ) </h2>

A technique for improving GraphQL network performance with zero build-time configuration by reducing request size over the wire. A smaller signature reduces bandwidth utilization and speeds up client loading times. Apollo Server allows implementation of [Automatic Persisted Queries (APQ)](https://www.apollographql.com/docs/guides/performance.html#automatic-persisted-queries).

<h2 id="argument">Argument</h2>

A set of key-value pairs attached to a specific field. Arguments can be literal values or variables.

```js
{
  human(id: "200") {
    weight(unit: "pounds")
    height
  }
}
```

`id` is an argument to human in the query above.

<h2 id="alias">Alias</h2>

An alternative name given to the result of a field to avoid conflicts during data fetching.

```js
{
  admin: users(role: admin) {
    id
    firstname
    lastname
  }
  managers: users(role: manager) {
    id
    firstname
    lastname
  }
}
```

`admin` and `managers` are aliases in the example query above.

<h2 id="data-source">Data Source</h2>

A new pattern for fetching data from a particular service, with built-in support for caching, deduplication, and error handling. When deploying GraphQL as a layer between your apps and existing APIs and services, [Data sources](https://www.apollographql.com/docs/apollo-server/v2/features/data-sources.html) provide the best experience for fetching and caching data from REST endpoints.

<h2 id="deferred-query">Deferred query</h2>

A query that has certain fields tagged with the [`@defer` directive](https://www.apollographql.com/docs/react/features/defer-support.html), so that fields that take a long time to resolve do not need to slow down the entire query.

```js
query NewsFeed {
  newsFeed {
    stories {
      text
      comments @defer {
        text
      }
    }
  }
}
```

<h2 id="directive">Directive</h2>

A declaration prefixed with an `@` character that encapsulates programming logic for query execution on the client or server. There are built-in directives such as `@skip` or `@include`, and [custom directives](https://www.apollographql.com/docs/graphql-tools/schema-directives.html). Directives can be used for features such as authentication, incremental data loading, etc.

```js
type User @auth {
  name: String!
  banned: Boolean @auth!
}
```

<h2 id="docstring">Docstring</h2>

It is used for providing descriptions of types, fields and arguments. Docstrings show up in the documentation panel inside GraphQL playground and GraphiQL.

```js
"""
Description for the User
"""
type User {
  """
  Description for first Name
  """
  firstName: String!

  age(
    """
    Must be an integer
    """
    arg: Int
  )
}
```

<h2 id="document">Document</h2>

A file or request string that contains one or multiple definitions of a GraphQL type system and can be interpreted by a GraphQL execution engine.

<h2 id="extensions">Extensions</h2>
<<<<<<< HEAD
<p>Special fields in the GraphQL response that allows you to attach extra metadata. [Apollo tracing](https://github.com/apollographql/apollo-server/tree/master/packages/apollo-tracing) is an example of an extension. </p>
=======

Special fields in the Graphql response that allows you to attach extra metadata. [Apollo tracing](https://github.com/apollographql/apollo-server/tree/master/packages/apollo-tracing) is an example of an extension.
>>>>>>> ee21d450

<h2 id="field">Field</h2>

A unit of data you are asking for in a Schema, which ends up as a field in your JSON response data.

```js
type Author {
  id: Int!
  firstName: String
  lastName: String
}
```

`id`, `firstName`, and `lastName` are fields in the Author type above.

<h2 id="fragment">Fragment</h2>

A selection set that can be reused in multiple query operations. A [GraphQL fragment](https://www.apollographql.com/docs/react/advanced/fragments.html) is a shared piece of query logic.

```js
fragment UserData on User {
  id: ID!
  firstName: String!
  lastName: String!
}

query getUsers {
  allUsers {
    ...UserData
  }
}
```

<h2 id="gql-function">gql function</h2>

A [JavaScript template literal tag](https://github.com/apollographql/graphql-tag) that parses GraphQL queries into an abstract syntax tree (AST).

```js
const typeDefs = gql`
  type File {
    filename: String!
    mimetype: String!
    encoding: String!
  }
`;
```

<h2 id="graphql-playground">GraphQL Playground</h2>

An in-browser IDE for GraphQL development and workflow. Added benefits exist such as theme change, automatic schema reloading, HTTP headers configuration, query history and GraphQL subscription support. In addition, it comes [out-of-the-box in Apollo Server 2](https://www.apollographql.com/docs/apollo-server/features/graphql-playground.html).

<h2 id="graphql-service">GraphQL Service</h2>

The server that contains a GraphQL schema and the ability to run it. Services have runtime information, and through features of the Apollo Platform they can send metrics and maintain a history of the schemas that have been run on that service in the past.

<h2 id="graphiql">GraphiQL</h2>

An in-browser IDE for GraphQL development.

<h2 id="introspection">Introspection</h2>

A technique to provide detailed information about a GraphQL API's schema. Types and fields used in introspection are prefixed with "\_\_" two underscores.

```js
{
  __schema {
    types {
      name
    }
  }
}
```

<h2 id="mutation">Mutation</h2>

An operation for creating, modifying and destroying data.

```js
mutation AddTodo($type: String!) {
  addTodo(type: $type) {
    id
    type
  }
}
```

<h2 id="normalization">Normalization</h2>

A technique for transforming the response of a query operation before saving it to the store by [Apollo Client's `InMemoryCache`](https://www.apollographql.com/docs/react/advanced/caching.html#normalization). The result is split into individual objects, creating a unique identifier for each object, and storing those objects in a flattened data structure.

```js
import { InMemoryCache, defaultDataIdFromObject } from 'apollo-cache-inmemory';

const cache = new InMemoryCache({
  dataIdFromObject: object => {
    switch (object.__typename) {
      case 'foo':
        return object.key; // use `key` as the primary key
      case 'bar':
        return `bar:${object.blah}`; // use `bar` prefix and `blah` as the primary key
      default:
        return defaultDataIdFromObject(object); // fall back to default handling
    }
  },
});
```

<h2 id="object-type">Object Type</h2>

A type in a GraphQL schema which has fields.

```js
type User {
   name: String!,
}
```

`User` is an Object type in the example above.

<h2 id="operation">Operation</h2>
A single query, mutation, or subscription that can be interpreted by a GraphQL execution engine.

<h2 id="operation-name">Operation name</h2>

A name for a single query, mutation, or subscription. Identifying a query or mutation by name is very useful for logging and debugging when something goes wrong in a GraphQL server.

```js
mutation AddTodo($type: String!) {
  addTodo(type: $type) {
    id
    type
  }
}

query getHuman {
  human(id: "200") {
    weight(unit: "pounds")
    height
  }
}
```

`AddTodo` and `getHuman` are names for the mutation and query operation respectively.

<h2 id="partial-query-caching">Partial query caching</h2>
A technique for caching inputs to GraphQL queries. This type of caching ensures that if the query is slightly different but with the same inputs, those inputs can simply be retrieved from the cache instead of fetching data again from the backend. It is implemented in Apollo Server 2 as [Data Source](https://www.apollographql.com/docs/apollo-server/features/data-sources.html) caching.

<h2 id="query">Query</h2>

A read-only fetch operation to request data from a GraphQL service.

<h2 id="query-colocation">Query colocation</h2>

A practice of placing a GraphQL query in the same location as the app component's view logic. Query co-location makes it easier to facilitate a smooth UI and chore of data retrieval. Jumping directly to the query and keeping the component in sync with its data dependencies is a bliss.

```js
const GET_DOG_PHOTO = gql`
  query dog($breed: String!) {
    dog(breed: $breed) {
      id
      displayImage
    }
  }
`;

export const queryComponent = ({ breed }) => (
  <Query query={GET_DOG_PHOTO} variables={{ breed }}>
    {({ loading, error, data }) => {
      if (loading) return null;
      if (error) return 'Error!';
      return <img src={data.dog.displayImage} />;
    }}
  </Query>
);
```

<h2 id="query-whitelisting">Query whitelisting</h2>

A technique for preventing unwanted attacks by maintaining a list of approved queries that are allowed in your application. Any query not present in the list that is run against the server will not be allowed. [Automatic Persisted Queries](../guides/performance.html#automatic-persisted-queries) is a feature of Apollo Server 2 that enables query whitelisting and persisted queries.

<h2 id="resolver">Resolver</h2>

A function that connects schema fields and types to various backends. Resolvers provide the instructions for turning a GraphQL operation into data. It can retrieve or write data from either an SQL, a No-SQL, graph database, a micro-service or a REST API. Resolvers can also return strings, ints, null, and other primitives.

```js
...
const resolvers = {
  Query: {
    author(root, args, context, info) {
      return find(authors, { id: args.id });
    },
  },
  Author: {
    books(author) {
      return filter(books, { author: author.name });
    },
  },
};
```

<h2 id="schema">Schema</h2>

A GraphQL [schema](https://www.apollographql.com/docs/apollo-server/essentials/schema.html) is at the center of any GraphQL server implementation and describes the functionality available to the clients which connect to it.

<h2 id="schema-definition-language">Schema Definition Language (SDL)</h2>

The syntax for writing GraphQL Schemas. It is otherwise known as Interface Definition Language. It is the lingua franca shared by all for building GraphQL APIs regardless of the programming language chosen.

```js
type Author {
  id: Int!
  firstName: String
  lastName: String
  posts: [Post]
}
type Post {
  id: Int!
  title: String
  author: Author
  votes: Int
}
type Query {
  posts: [Post]
  author(id: Int!): Author
}
```

<h2 id="schema-first-development">Schema first development</h2>
A [development approach](https://www.apollographql.com/docs/fundamentals/tips.html#schema) for designing and building modern UIs that involves the frontend and backend teams agreeing on a Schema first, which serves as a contract between the UI and the backend before any API engineering happens.

<h2 id="schema-registry">Schema registry</h2>

A central source of truth for your schema in Apollo Engine. It enables schema registration, schema validation, tracking of detailed schema changes e.g. types added, fields added, fields deprecated and looking up previous versions of schema.

<h2 id="schema-versioning">Schema versioning</h2>

Refers to the need to evolve a schema over time. As a schema evolves, there is a potential for introducing breaking changes to clients. The Apollo CLI assists schema evolution by validating schema changes and checking for breaking changes using Apollo Engine. Read more in the [versioning guide](https://www.apollographql.com/docs/guides/versioning.html).

<h2 id="schema-stitching">Schema stitching</h2>

The process of merging [different schemas into one GraphQL schema](./docs/graphql-tools/schema-stitching.html). These schemas can be local, remote or from third party services. In a microservice-style deployment model, where your data exists across multiple APIs, Schema stitching makes it possible to combine all of them into one schema that can be queried for all the data at once.

<h2 id="subscription">Subscription</h2>

A real-time GraphQL operation. A [Subscription](https://www.apollographql.com/docs/apollo-server/features/subscriptions.html) is defined in a schema like queries and mutations.

```js
type Subscription {
  commentAdded(repoFullName: String!): Comment
}
...
subscription onCommentAdded($repoFullName: String!){
  commentAdded(repoFullName: $repoFullName){
    id
    content
  }
}
```

<h2 id="scalar-type">Scalar Type</h2>

A type that qualifies the data a GraphQL field resolves. GraphQL ships with some scalar types out of the box; **Int**, **Float**, **String**, **Boolean** and **ID**. However, a [custom scalar](https://www.apollographql.com/docs/graphql-tools/scalars.html#custom-scalars) type such as **Date** can be specified in a GraphQL service implementation.

<h2 id="type-system">Type System</h2>

A collection of types which characterizes the set of data that can be validated, queried and executed on a GraphQL API.

<h2 id="variable">Variable</h2>

A value that can be passed to an operation. Variables can be used to fill arguments, or be passed to directives.

```graphql
query GetUser($userId: ID!) {
  user(id: $userId) {
    firstName
  }
}
```

In the query above, `userId` is a variable. The variable and its type is declared in the operation signature, signified by a `$`. The type of the variable here is a required `ID`. It's important to note that variable types must match the type of the arguments that they fill.

The userId variable would be passed to the operation by `apollo-client` like this:

```js
client.query({ query: getUserQuery, variables: { userId: 1 } });
```

In `react-apollo` it would be passed like this:

```jsx
<Query query={getUserQuery} variables={{ userId: 1 }}>
  {' '}
  ...{' '}
</Query>
```

<h2 id="whole-response-caching">Whole response caching</h2>

A technique used to cache entire results of GraphQL queries. This process improves performance by preventing the fetching of the same results from the server if it has been obtained before. Check out the [Apollo performance guide](../guides/performance.html).<|MERGE_RESOLUTION|>--- conflicted
+++ resolved
@@ -109,12 +109,7 @@
 A file or request string that contains one or multiple definitions of a GraphQL type system and can be interpreted by a GraphQL execution engine.
 
 <h2 id="extensions">Extensions</h2>
-<<<<<<< HEAD
-<p>Special fields in the GraphQL response that allows you to attach extra metadata. [Apollo tracing](https://github.com/apollographql/apollo-server/tree/master/packages/apollo-tracing) is an example of an extension. </p>
-=======
-
-Special fields in the Graphql response that allows you to attach extra metadata. [Apollo tracing](https://github.com/apollographql/apollo-server/tree/master/packages/apollo-tracing) is an example of an extension.
->>>>>>> ee21d450
+Special fields in the GraphQL response that allows you to attach extra metadata. [Apollo tracing](https://github.com/apollographql/apollo-server/tree/master/packages/apollo-tracing) is an example of an extension.
 
 <h2 id="field">Field</h2>
 
